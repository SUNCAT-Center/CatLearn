--- conflicted
+++ resolved
@@ -11,51 +11,34 @@
 
 import numpy as np
 
-from atoml.fingerprint_setup import standardize  # normalize
+from atoml.fingerprint_setup import standardize, normalize
 from atoml.predict import FitnessPrediction
 from atoml.model_selection import negative_logp
 from scipy.optimize import minimize
-<<<<<<< HEAD
-# from matplotlib import pyplot as plt
-# import pandas as pd
-# import seaborn as sns
-=======
-from matplotlib import pyplot as plt
 from atoml.fpm_operations import fpmatrix_split
-import pandas as pd
-import seaborn as sns
->>>>>>> a3cd07ca
+
 
 nsplit = 2
 
-<<<<<<< HEAD
-split_fpv = []
-split_energy = []
-for i in range(nsplit):
-    split = np.genfromtxt('fpm_' + str(i) + '.txt')
-    split_fpv.append(split[:, :-1])
-    split_energy.append(split[:, -1])
-=======
 fpm_y = np.genfromtxt('fpm.txt')
-
-split_fpv = fpmatrix_split(fpm_y, nsplit)
->>>>>>> a3cd07ca
-
+split = fpmatrix_split(fpm_y, nsplit)
 indexes = [9, 18, 25, 32, 36]
 
 split_energy = []
-
+split_fpv = []
 # Subset of the fingerprint vector.
 for i in range(nsplit):
-    split_energy.append(split_fpv[i][:, -2])
-    fpm = split_fpv[i][:,:-2]
+    split_energy.append(split[i][:, -2])
+    fpm = split[i][:,:-2]
     reduced_fpv = fpm[:, indexes]
-    split_fpv[i] = reduced_fpv
-
+    split_fpv.append(reduced_fpv)
+    print(np.shape(reduced_fpv))
+    print(np.shape(split_energy[i]))
+    
 print('Make predictions based in k-fold samples')
 train_rmse = []
 val_rmse = []
-colors = ['r', 'b']
+sigma = None
 for i in range(nsplit):
     # Setup the test, training and fingerprint datasets.
     traine = []
@@ -73,36 +56,26 @@
         teste.append(e)
     for v in split_fpv[i]:
         test_fp.append(v)
-<<<<<<< HEAD
-    # Get the list of fingerprint vectors and normalize them.
-    nfp = standardize(train=train_fp, test=test_fp)
-    regularization = 0.001
-    m = np.shape(nfp['train'])[1]
-=======
     regularization=.001
     m = np.shape(reduced_fpv)[1]
->>>>>>> a3cd07ca
-    sigma = np.ones(m)
-    sigma *= 0.5
-    if True:
+    if sigma == None:
+        sigma = np.ones(m)
+        sigma *= 0.5
+    if False:
         # Get the list of fingerprint vectors and standardize them.
         nfp = standardize(train=train_fp, test=test_fp)
         # Optimize hyperparameters
-        a = (nfp, traine, regularization)
-        # Hyperparameter bounds.
-        b = ((1E-9, None), ) * (m)
+        a=(nfp, traine, regularization)
+        #Hyper parameter bounds.
+        b=((1E-9,None),)*(m)
         popt = minimize(negative_logp, sigma, args=a, bounds=b)
-<<<<<<< HEAD
-        sigma = popt['x']
-=======
         sigma=popt['x']
     else:
         # Get the list of fingerprint vectors and normalize them.
         nfp = normalize(train=train_fp, test=test_fp)
->>>>>>> a3cd07ca
     # Set up the prediction routine.
     krr = FitnessPrediction(ktype='gaussian', kwidth=sigma,
-                            regularization=.001)  # regularization)
+                            regularization=regularization)  # regularization)
     # Do the training.
     cvm = krr.get_covariance(train_fp=nfp['train'])
     cinv = np.linalg.inv(cvm)
