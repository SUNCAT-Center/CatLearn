"""Functions to make predictions with Gaussian Processes machine learning."""
from __future__ import absolute_import
from __future__ import division

import numpy as np
from scipy.optimize import minimize, basinhopping
from collections import defaultdict
import functools
import warnings
from .gpfunctions.log_marginal_likelihood import log_marginal_likelihood
from .gpfunctions.covariance import get_covariance
from .gpfunctions.kernel_setup import prepare_kernels, kdicts2list, list2kdict
from .gpfunctions.uncertainty import get_uncertainty
from .gpfunctions.default_scale import ScaleData
from .cost_function import get_error, _cost_function


class GaussianProcess(object):
    """Gaussian processes functions for the machine learning."""

    def __init__(self, train_fp, train_target, kernel_dict, gradients=None,
                 regularization=None, regularization_bounds=None,
                 optimize_hyperparameters=False, scale_optimizer=False,
                 scale_data=False):
        """Gaussian processes setup.

        Parameters
        ----------
        train_fp : list
            A list of training fingerprint vectors.
        train_target : list
            A list of training targets used to generate the predictions.
        kernel_dict : list
            This list can contain many dictionaries, each one containing
            parameters for separate kernels.
            Each kernel dict contains information on a kernel such as:
            -   The 'type' key containing the name of kernel function.
            -   The hyperparameters, e.g. 'scaling', 'lengthscale', etc.
        gradients : list
            A list of gradients for all training data.
        regularization : float
            The regularization strength (smoothing function) applied to the
            covariance matrix.
        regularization_bounds : tuple
            Optional to change the bounds for the regularization.
        optimize_hyperparameters : boolean
            Optional flag to optimize the hyperparameters.
        scale_optimizer : boolean
            Flag to define if the hyperparameters are log scale for
            optimization.
        scale_data : boolean
            Scale the training and test features as well as target values.
            Default is False.
        """
        # Perform some sanity checks.
        # msg = 'GP must be trained on more than one data point.'
        # assert np.shape(train_fp)[0] > 1, msg
        msg = 'The number of data does not match the number of targets.'
        assert np.shape(train_fp)[0] == len(train_target), msg

        _, self.N_D = np.shape(train_fp)
        self.regularization = regularization
        self.gradients = gradients
        self.scale_optimizer = scale_optimizer
        self.scale_data = scale_data

        # Set flag for evaluating gradients.
        self.eval_gradients = False
        if self.gradients is not None:
            self.eval_gradients = True

        # Set bounds on regularization during hyperparameter optimization.
        if regularization_bounds is None:
            regularization_bounds = (1e-6, None)
            if self.eval_gradients:
                regularization_bounds = (1e-3, 1e3)

        self.kernel_dict, self.bounds = prepare_kernels(
            kernel_dict, regularization_bounds=regularization_bounds,
            eval_gradients=self.eval_gradients, N_D=self.N_D
        )

        self.update_data(train_fp, train_target, gradients=self.gradients,
                         scale_optimizer=scale_optimizer)

        if optimize_hyperparameters:
            self.optimize_hyperparameters()

    def predict(self, test_fp, test_target=None, uncertainty=False, basis=None,
                get_validation_error=False, get_training_error=False,
                epsilon=None):
        """Function to perform the prediction on some training and test data.

        Parameters
        ----------
        test_fp : list
            A list of testing fingerprint vectors.
        test_target : list
            A list of the the test targets used to generate the prediction
            errors.
        uncertainty : boolean
            Return data on the predicted uncertainty if True. Default is False.
        basis : function
            Basis functions to assess the reliability of the uncertainty
            predictions. Must be a callable function that takes a list of
            descriptors and returns another list.
        get_validation_error : boolean
            Return the error associated with the prediction on the test set of
            data if True. Default is False.
        get_training_error : boolean
            Return the error associated with the prediction on the training set
            of data if True. Default is False.
        epsilon : float
            Threshold for insensitive error calculation.

        Returns
        ----------
        data : dictionary
            Gaussian process predictions and meta data:

            prediction : vector
                Predicted mean.
            uncertainty : vector
                Predicted standard deviation of the Gaussian posterior.
            training_error : dictionary
                Error metrics on training targets.
            validation_error : dictionary
                Error metrics on test targets.
        """
        # Perform some sanity checks.
        if get_validation_error:
            msg = 'No test targets provided, can not return validation error.'
            assert test_target is not None, msg

        # Enforce np.array type for test data.
        test_fp = np.asarray(test_fp)
        if self.scale_data:
            test_fp = self.scaling.test(test_fp)
        if test_target is not None:
            test_target = np.asarray(test_target)

        # Store input data.
        data = defaultdict(list)

        # Calculate the covariance between the test and training datasets.
        ktb = get_covariance(kernel_dict=self.kernel_dict, matrix1=test_fp,
                             matrix2=self.train_fp, regularization=None,
                             log_scale=self.scale_optimizer,
                             eval_gradients=self.eval_gradients)

        # Build the list of predictions.
        data['prediction'] = self._make_prediction(ktb=ktb, cinv=self.cinv,
                                                   target=self.train_target)

        # Calculate error associated with predictions on the test data.
        if get_validation_error:
            data['validation_error'] = get_error(prediction=data['prediction'],
                                                 target=test_target,
                                                 epsilon=epsilon)

        # Calculate error associated with predictions on the training data.
        if get_training_error:
            # Calculate the covariance between the training dataset.
            kt_train = get_covariance(
                kernel_dict=self.kernel_dict, matrix1=self.train_fp,
                regularization=None, log_scale=self.scale_optimizer,
                eval_gradients=self.eval_gradients)

            # Calculate predictions for the training data.
            data['train_prediction'] = self._make_prediction(
                ktb=kt_train, cinv=self.cinv, target=self.train_target
            )

            # Calculated the error for the prediction on the training data.
            if self.scale_data:
                train_target = self.scaling.rescale_targets(self.train_target)
            else:
                train_target = self.train_target
            data['training_error'] = get_error(
                prediction=data['train_prediction'], target=train_target,
                epsilon=epsilon
            )

        # Calculate uncertainty associated with prediction on test data.
        if uncertainty:
            data['uncertainty'] = get_uncertainty(
                kernel_dict=self.kernel_dict, test_fp=test_fp,
                ktb=ktb, cinv=self.cinv,
                log_scale=self.scale_optimizer
            )

            data['uncertainty_with_reg'] = data['uncertainty'] + \
                self.regularization

            # Rescale uncertainty if needed.
            if self.scale_data:
                data['uncertainty'] *= self.scaling.target_data['std']
                data['uncertainty_with_reg'] *= self.scaling.target_data['std']

        if basis is not None:
            data['basis'] = self._fixed_basis(
                train=self.train_fp, test=test_fp, ktb=ktb, cinv=self.cinv,
                target=self.train_target, test_target=test_target, basis=basis,
                epsilon=epsilon
            )

        return data

    def predict_uncertainty(self, test_fp):
        """Return uncertainty only.

        Parameters
        ----------
        test_fp : list
            A list of testing fingerprint vectors.
        """
        # Calculate the covariance between the test and training datasets.
        ktb = get_covariance(kernel_dict=self.kernel_dict, matrix1=test_fp,
                             matrix2=self.train_fp, regularization=None,
                             log_scale=self.scale_optimizer,
                             eval_gradients=self.eval_gradients)
        # Store input data.
        data = defaultdict(list)

        data['uncertainty'] = get_uncertainty(
            kernel_dict=self.kernel_dict, test_fp=test_fp,
            ktb=ktb, cinv=self.cinv,
            log_scale=self.scale_optimizer)

        data['uncertainty_with_reg'] = data['uncertainty'] + \
            self.regularization

        # Rescale uncertainty if needed.
        if self.scale_data:
            data['uncertainty'] *= self.scaling.target_data['std']
            data['uncertainty_with_reg'] *= self.scaling.target_data['std']
        return data

    def update_data(self, train_fp, train_target=None, gradients=None,
                    scale_optimizer=False):
        """Update the training matrix, targets and covariance matrix.

        This function assumes that the descriptors in the feature set remain
        the same. That it is just the number of data ponts that is changing.
        For this reason the hyperparameters are not updated, so this update
        process should be fast.

        Parameters
        ----------
        train_fp : list
            A list of training fingerprint vectors.
        train_target : list
            A list of training targets used to generate the predictions.
        scale_optimizer : boolean
            Flag to define if the hyperparameters are log scale for
            optimization.
        """
        # Get the shape of the training dataset.
        d, f = np.shape(train_fp)

        # Perform some sanity checks.
        if self.N_D != f:
            msg = str(f) + '!=' + str(self.N_D)
            msg += '\n The number of features has changed. Train a new '
            msg += 'model instead of trying to update.'
            raise AssertionError(msg)

        # Store the training data in the GP, enforce np.array type.
        self.train_fp = np.asarray(train_fp)

        if train_target is not None:
            self.train_target = np.asarray(train_target)

        if self.scale_data:
            self.scaling = ScaleData(train_fp, train_target)
            self.train_fp, self.train_target = self.scaling.train()
            if gradients is not None:
                gradients = gradients / (self.scaling.target_data['std'] /
                                         self.scaling.feature_data['std'])
                gradients = np.ravel(gradients)

        if gradients is not None and train_target is not None:
            train_target_grad = np.append(self.train_target, gradients)
            self.train_target = np.reshape(train_target_grad,
                                           (np.shape(train_target_grad)[0], 1))

        # Get the Gram matrix on-the-fly if none is suppiled.
        cvm = get_covariance(
            kernel_dict=self.kernel_dict, matrix1=self.train_fp,
            regularization=self.regularization, log_scale=scale_optimizer,
            eval_gradients=self.eval_gradients)

        # Invert the covariance matrix.
        self.cinv = np.linalg.inv(cvm)
        if train_target is None:
            warnings.warn("GP mean not updated.")
            self.log_marginal_likelihood = np.nan
        else:
            self._update_lml()

    def optimize_hyperparameters(self, global_opt=False, algomin='L-BFGS-B',
                                 eval_jac=False, loss_function='lml'):
        """Optimize hyperparameters of the Gaussian Process.

        This function assumes that the descriptors in the feature set remain
        the same. Optimization is performed with respect to the log marginal
        likelihood. Optimized hyperparameters are saved in the kernel
        dictionary. Finally, the covariance matrix is updated.

        Parameters
        ----------
        global_opt : boolean
            Flag whether to do basin hopping optimization of hyperparameters.
            Default is False.
        algomin : str
            Define scipy minimizer method to call. Default is L-BFGS-B.
        """
        # Create a list of all hyperparameters.
        theta = kdicts2list(self.kernel_dict, N_D=self.N_D)
        theta = np.append(theta, self.regularization)

        if loss_function == 'lml':
            # Define fixed arguments for log_marginal_likelihood
            args = (np.array(self.train_fp), np.array(self.train_target),
                    self.kernel_dict, self.scale_optimizer,
                    self.eval_gradients, None, eval_jac)
            lf = log_marginal_likelihood
        elif loss_function == 'rmse' or loss_function == 'absolute':
            # Define fixed arguments for rmse loss function
            args = (np.array(self.train_fp), np.array(self.train_target),
                    self.kernel_dict, self.scale_optimizer, loss_function)
            lf = _cost_function
        else:
            raise NotImplementedError(str(loss_function))
        # Optimize
        if not global_opt:
            self.theta_opt = minimize(lf, theta,
                                      args=args,
                                      method=algomin,
                                      jac=eval_jac,
                                      bounds=self.bounds)
        else:
            minimizer_kwargs = {'method': algomin, 'args': args,
                                'bounds': self.bounds, 'jac': eval_jac}
            self.theta_opt = basinhopping(lf, theta,
<<<<<<< HEAD
                                          T=10., interval=30, niter=30,
=======
                                          T=10.0, interval=30, niter=100,
>>>>>>> 30d3d21d
                                          minimizer_kwargs=minimizer_kwargs)

        # Update kernel_dict and regularization with optimized values.
        self.kernel_dict = list2kdict(self.theta_opt['x'][:-1],
                                      self.kernel_dict)
        self.regularization = self.theta_opt['x'][-1]
        self.log_marginal_likelihood = -self.theta_opt['fun'][0]
        # Make a new covariance matrix with the optimized hyperparameters.
        cvm = get_covariance(kernel_dict=self.kernel_dict,
                             matrix1=self.train_fp,
                             regularization=self.regularization,
                             log_scale=self.scale_optimizer,
                             eval_gradients=self.eval_gradients)
        # Invert the covariance matrix.
        self.cinv = np.linalg.inv(cvm)

    def update_gp(self, train_fp=None, train_target=None, kernel_dict=None,
                  scale_optimizer=False, gradients=None,
                  regularization_bounds=(1e-6, None),
                  optimize_hyperparameters=False):
        """Potentially optimize the full Gaussian Process again.

        This alows for the definition of a new kernel as a result of changing
        descriptors in the feature space. Other parts of the model can also be
        changed. The hyperparameters will always be reoptimized.

        Parameters
        ----------
        train_fp : list
            A list of training fingerprint vectors.
        train_target : list
            A list of training targets used to generate the predictions.
        kernel_dict : dict
            This dict can contain many other dictionarys, each one containing
            parameters for separate kernels.
            Each kernel dict contains information on a kernel such as:
            -   The 'type' key containing the name of kernel function.
            -   The hyperparameters, e.g. 'scaling', 'lengthscale', etc.
        scale_optimizer : boolean
            Flag to define if the hyperparameters are log scale for
            optimization.
        regularization_bounds : tuple
            Optional to change the bounds for the regularization.
        """
        if train_fp is not None:
            _, self.N_D = np.shape(train_fp)
            self.train_fp = np.asarray(train_fp)

        # Assign flags for gradient evaluation.
        eval_gradients = False
        if gradients is not None:
            eval_gradients = True

        if kernel_dict is not None:
            self.kernel_dict, self.bounds = prepare_kernels(
                kernel_dict, regularization_bounds=regularization_bounds,
                eval_gradients=eval_gradients, N_D=self.N_D
            )
        if train_target is not None:
            msg = 'To update the data, both train_fp and train_target must be '
            msg += 'defined.'
            assert train_fp is not None, msg
            self.update_data(train_fp, train_target, gradients,
                             scale_optimizer)

        if optimize_hyperparameters:
            self.optimize_hyperparameters()
        else:
            self._update_lml()

    def _make_prediction(self, ktb, cinv, target):
        """Function to make the prediction.

        Parameters
        ----------
        ktb : array
            Covariance matrix between test and training data.
        cinv : array
            Inverted Gram matrix, covariance between training data.
        target : list
            The target values for the training data.

        Returns
        -------
        pred : list
            The predictions for the test data.
        """
        # Form list of the actual predictions.
        alpha = functools.reduce(np.dot, (cinv, target))

        pred = functools.reduce(np.dot, (ktb, alpha))

        if self.scale_data:
            pred = self.scaling.rescale_targets(pred)

        return pred

    def _fixed_basis(self, test, train, basis, ktb, cinv, target, test_target,
                     epsilon):
        """Function to apply fixed basis.

        Returns
        -------
            Predictions gX on the residual.
        """
        data = defaultdict(list)
        # Calculate the K(X*,X*) covariance matrix.
        ktest = get_covariance(
            kernel_dict=self.kernel_dict, matrix1=test, regularization=None,
            log_scale=self.scale_optimizer, eval_gradients=self.eval_gradients)

        # Form H and H* matrix, multiplying X by basis.
        train_matrix = np.asarray([basis(i) for i in train])
        test_matrix = np.asarray([basis(i) for i in test])

        # Calculate R.
        r = test_matrix - ktb.dot(cinv.dot(train_matrix))

        # Calculate beta.
        b1 = np.linalg.inv(train_matrix.T.dot(cinv.dot(train_matrix)))
        b2 = np.asarray(target).dot(cinv.dot(train_matrix))
        beta = b1.dot(b2)

        # Form the covariance function based on the residual.
        covf = ktest - ktb.dot(cinv.dot(ktb.T))
        gca = train_matrix.T.dot(cinv.dot(train_matrix))
        data['g_cov'] = covf + r.dot(np.linalg.inv(gca).dot(r.T))

        # Do prediction accounting for basis.
        data['gX'] = self._make_prediction(ktb=ktb, cinv=cinv, target=target) \
            + beta.dot(r.T)

        # Calculated the error for the residual prediction on the test data.
        if test_target is not None:
            data['validation_error'] = get_error(prediction=data['gX'],
                                                 target=test_target,
                                                 epsilon=epsilon)

        return data

    def _update_lml(self):
        # Create a list of all hyperparameters.
        theta = kdicts2list(self.kernel_dict, N_D=self.N_D)
        theta = np.append(theta, self.regularization)
        # Update log marginal likelihood.
        self.log_marginal_likelihood = -log_marginal_likelihood(
                theta=theta,
                train_matrix=np.array(self.train_fp),
                targets=np.array(self.train_target),
                kernel_dict=self.kernel_dict,
                scale_optimizer=self.scale_optimizer,
                eval_gradients=self.eval_gradients,
                cinv=self.cinv,
                eval_jac=False)<|MERGE_RESOLUTION|>--- conflicted
+++ resolved
@@ -343,11 +343,7 @@
             minimizer_kwargs = {'method': algomin, 'args': args,
                                 'bounds': self.bounds, 'jac': eval_jac}
             self.theta_opt = basinhopping(lf, theta,
-<<<<<<< HEAD
                                           T=10., interval=30, niter=30,
-=======
-                                          T=10.0, interval=30, niter=100,
->>>>>>> 30d3d21d
                                           minimizer_kwargs=minimizer_kwargs)
 
         # Update kernel_dict and regularization with optimized values.
