"""Functions to make predictions with Gaussian Processes machine learning."""
from __future__ import absolute_import
from __future__ import division

import numpy as np
from scipy.optimize import minimize
from collections import defaultdict
import functools

from .gpfunctions.log_marginal_likelihood import log_marginal_likelihood
from .gpfunctions.covariance import get_covariance
from .gpfunctions.kernels import kdicts2list, list2kdict
from .gpfunctions.uncertainty import get_uncertainty
from atoml.utilities.cost_function import get_error


class GaussianProcess(object):
    """Gaussian processes functions for the machine learning."""

    def __init__(self, train_fp, train_target, kernel_dict,
                 regularization=None, regularization_bounds=(1e-12, None),
                 optimize_hyperparameters=False, scale_optimizer=False):
        """Gaussian processes setup.

        Parameters
        ----------
        train_fp : list
            A list of training fingerprint vectors.
        train_target : list
            A list of training targets used to generate the predictions.
        kernel_dict : dict
            This dict can contain many other dictionarys, each one containing
            parameters for separate kernels.
            Each kernel dict contains information on a kernel such as:
            -   The 'type' key containing the name of kernel function.
            -   The hyperparameters, e.g. 'scaling', 'lengthscale', etc.
        regularization : float
            The regularization strength (smoothing function) applied to the
            covariance matrix.
        regularization_bounds : tuple
            Optional to change the bounds for the regularization.
        optimize_hyperparameters : boolean
            Optional flag to optimize the hyperparameters.
        scale_optimizer : boolean
            Flag to define if the hyperparameters are log scale for
            optimization.
        """
        # Perform some sanity checks.
        msg = 'GP must be trained on more than one data point.'
        assert np.shape(train_fp)[0] > 1, msg
        msg = 'The number of data does not match the number of targets.'
        assert np.shape(train_fp)[0] == len(train_target), msg

        _, self.N_D = np.shape(train_fp)
        self.regularization = regularization
        self.scale_optimizer = scale_optimizer

        self._prepare_kernels(kernel_dict,
                              regularization_bounds=regularization_bounds)

        self.update_data(train_fp, train_target,
                         scale_optimizer=scale_optimizer)

        if optimize_hyperparameters:
            self.optimize_hyperparameters()

    def predict(self, test_fp, test_target=None, uncertainty=False, basis=None,
                get_validation_error=False, get_training_error=False,
                epsilon=None):
        """Function to perform the prediction on some training and test data.

        Parameters
        ----------
        test_fp : list
            A list of testing fingerprint vectors.
        test_target : list
            A list of the the test targets used to generate the prediction
            errors.
        uncertainty : boolean
            Return data on the predicted uncertainty if True. Default is False.
        basis : function
            Basis functions to assess the reliability of the uncertainty
            predictions. Must be a callable function that takes a list of
            descriptors and returns another list.
        get_validation_error : boolean
            Return the error associated with the prediction on the test set of
            data if True. Default is False.
        get_training_error : boolean
            Return the error associated with the prediction on the training set
            of data if True. Default is False.
        epsilon : float
            Threshold for insensitive error calculation.
        """
        # Perform some sanity checks.
        if get_validation_error:
            msg = 'No test targets provided, can not return validation error.'
            assert test_target is not None, msg

        # Enforce np.array type for test data.
        test_fp = np.asarray(test_fp)
        if test_target is not None:
            test_target = np.asarray(test_target)

        # Store input data.
        data = defaultdict(list)

        # Calculate the covariance between the test and training datasets.
        ktb = get_covariance(kernel_dict=self.kernel_dict, matrix1=test_fp,
                             matrix2=self.train_fp, regularization=None,
                             log_scale=self.scale_optimizer)

        # Build the list of predictions.
        data['prediction'] = self._make_prediction(ktb=ktb, cinv=self.cinv,
                                                   target=self.train_target)

        # Calculate error associated with predictions on the test data.
        if get_validation_error:
            data['validation_error'] = get_error(prediction=data['prediction'],
                                                 target=test_target,
                                                 epsilon=epsilon)

        # Calculate error associated with predictions on the training data.
        if get_training_error:
            # Calculate the covariance between the training dataset.
            kt_train = get_covariance(
                kernel_dict=self.kernel_dict, matrix1=self.train_fp,
                regularization=None, log_scale=self.scale_optimizer
                )

            # Calculate predictions for the training data.
            data['train_prediction'] = \
                self._make_prediction(ktb=kt_train, cinv=self.cinv,
                                      target=self.train_target)

            # Calculated the error for the prediction on the training data.
            train_target = self.train_target
            data['training_error'] = get_error(
                prediction=data['train_prediction'], target=train_target,
                epsilon=epsilon
                )

        # Calculate uncertainty associated with prediction on test data.
        if uncertainty:
            data['uncertainty'] = get_uncertainty(
                kernel_dict=self.kernel_dict, test_fp=test_fp,
                reg=self.regularization, ktb=ktb, cinv=self.cinv,
                log_scale=self.scale_optimizer
                )

        if basis is not None:
            data['basis'] = self._fixed_basis(
                train=self.train_fp, test=test_fp, ktb=ktb, cinv=self.cinv,
                target=self.train_target, test_target=test_target, basis=basis,
                epsilon=epsilon
                )

        return data

    def update_data(self, train_fp, train_target, scale_optimizer=False):
        """Update the training matrix, targets and covariance matrix.

        This function assumes that the descriptors in the feature set remain
        the same. That it is just the number of data ponts that is changing.
        For this reason the hyperparameters are not updated, so this update
        process should be fast.

        Parameters
        ----------
        train_fp : list
            A list of training fingerprint vectors.
        train_target : list
            A list of training targets used to generate the predictions.
        scale_optimizer : boolean
            Flag to define if the hyperparameters are log scale for
            optimization.
        """
        # Get the shape of the training dataset.
<<<<<<< HEAD
        N_train, self.N_D = np.shape(train_fp)
        if N_train <= 1:
            raise AssertionError("More than 1 training examples are required.")
        # Store the training data in the GP
        self.train_fp = train_fp
        self.train_target = train_target
=======
        d, f = np.shape(train_fp)

        # Perform some sanity checks.
        msg = 'GP must be trained on more than one data point.'
        assert d > 1, msg
        msg = 'It looks like the number of features has changed. Train a new '
        msg += 'model instead of trying to update.'
        assert self.N_D == f

        # Store the training data in the GP, enforce np.array type.
        self.train_fp = np.asarray(train_fp)
        self.train_target = np.asarray(train_target)

>>>>>>> a9b70131
        # Get the Gram matrix on-the-fly if none is suppiled.
        cvm = get_covariance(kernel_dict=self.kernel_dict,
                             matrix1=self.train_fp,
                             regularization=self.regularization,
                             log_scale=scale_optimizer)

        # Invert the covariance matrix.
        self.cinv = np.linalg.inv(cvm)

    def optimize_hyperparameters(self):
        """Optimize hyperparameters of the Gaussian Process.

        This function assumes that the descriptors in the feature set remain
        the same. Optimization is performed with respect to the log marginal
        likelihood. Optimized hyperparameters are saved in the kernel
        dictionary. Finally, the covariance matrix is updated.
        """
        # Create a list of all hyperparameters.
        theta = kdicts2list(self.kernel_dict, N_D=self.N_D)
        theta = np.append(theta, self.regularization)

        # Define fixed arguments for log_marginal_likelihood
        args = (np.array(self.train_fp), np.array(self.train_target),
                self.kernel_dict, self.scale_optimizer)

        # Optimize
        self.theta_opt = minimize(log_marginal_likelihood, theta,
                                  args=args,
                                  # method='Nelder-Mead',
                                  # options={'disp': True},
                                  bounds=self.bounds)

        # Update kernel_dict and regularization with optimized values.
        self.kernel_dict = list2kdict(self.theta_opt['x'][:-1],
                                      self.kernel_dict)
        self.regularization = self.theta_opt['x'][-1]
        # Make a new covariance matrix with the optimized hyperparameters.
        cvm = get_covariance(kernel_dict=self.kernel_dict,
                             matrix1=self.train_fp,
                             regularization=self.regularization,
                             log_scale=self.scale_optimizer)
        # Invert the covariance matrix.
        self.cinv = np.linalg.inv(cvm)

    def update_gp(self, train_fp=None, train_target=None, kernel_dict=None,
                  scale_optimizer=False, regularization_bounds=(1e-12, None)):
        """Potentially optimize the full Gaussian Process again.

        This alows for the definition of a new kernel as a result of changing
        descriptors in the feature space. Other parts of the model can also be
        changed. The hyperparameters will always be reoptimized.

        Parameters
        ----------
        train_fp : list
            A list of training fingerprint vectors.
        train_target : list
            A list of training targets used to generate the predictions.
        kernel_dict : dict
            This dict can contain many other dictionarys, each one containing
            parameters for separate kernels.
            Each kernel dict contains information on a kernel such as:
            -   The 'type' key containing the name of kernel function.
            -   The hyperparameters, e.g. 'scaling', 'lengthscale', etc.
        scale_optimizer : boolean
            Flag to define if the hyperparameters are log scale for
            optimization.
        regularization_bounds : tuple
            Optional to change the bounds for the regularization.
        """
        if train_fp is not None:
            msg = 'GP must be trained on more than one data point.'
            assert np.shape(train_fp)[0] > 1, msg
            _, self.N_D = np.shape(train_fp)
            self.train_fp = np.asarray(train_fp)

        if kernel_dict is not None:
            self._prepare_kernels(kernel_dict,
                                  regularization_bounds=regularization_bounds)
        if train_target is not None:
            msg = 'To update the data, both train_fp and train_target must be '
            msg += 'defined.'
            assert train_fp is not None, msg
            self.update_data(train_fp, train_target, scale_optimizer)

        self.optimize_hyperparameters()

    def _prepare_kernels(self, kernel_dict, regularization_bounds):
        """Format kernel_dictionary and stores bounds for optimization.

        Parameters
        ----------
        kernel_dict : dict
            Dictionary containing all information for the kernels.
        regularization_bounds : tuple
            Optional to change the bounds for the regularization.
        """
        kdict = kernel_dict
        bounds = ()
        for key in kdict:
            if 'features' in kdict[key]:
                N_D = len(kdict[key]['features'])
            else:
                N_D = self.N_D
            if 'scaling' in kdict[key]:
                if 'scaling_bounds' in kdict[key]:
                    bounds += kdict[key]['scaling_bounds']
                else:
                    bounds += ((0, None),)
            if 'd_scaling' in kdict[key]:
                d_scaling = kdict[key]['d_scaling']
                if type(d_scaling) is float or type(d_scaling) is int:
                    kernel_dict[key]['d_scaling'] = np.zeros(N_D,) + d_scaling
                if 'bounds' in kdict[key]:
                    bounds += kdict[key]['bounds']
                else:
                    bounds += ((0, None),) * N_D
            if 'width' in kdict[key]:
                theta = kdict[key]['width']
                if type(theta) is float or type(theta) is int:
                    kernel_dict[key]['width'] = np.zeros(N_D,) + theta
                if 'bounds' in kdict[key]:
                    bounds += kdict[key]['bounds']
                else:
                    bounds += ((1e-12, 1e12),) * N_D
            elif 'hyperparameters' in kdict[key]:
                theta = kdict[key]['hyperparameters']
                if type(theta) is float or type(theta) is int:
                    kernel_dict[key]['hyperparameters'] = (np.zeros(N_D,) +
                                                           theta)
                if 'bounds' in kdict[key]:
                    bounds += kdict[key]['bounds']
                else:
                    bounds += ((1e-12, 1e12),) * N_D
            elif 'theta' in kdict[key]:
                theta = kdict[key]['theta']
                if type(theta) is float or type(theta) is int:
                    kernel_dict[key]['hyperparameters'] = (np.zeros(N_D,) +
                                                           theta)
                if 'bounds' in kdict[key]:
                    bounds += kdict[key]['bounds']
                else:
                    bounds += ((1e-12, 1e12),) * N_D
            elif kdict[key]['type'] == 'quadratic':
                bounds += ((1, None), (0, None),)
            elif kdict[key]['type'] == 'constant':
                theta = kdict[key]['const']
                if 'bounds' in kdict[key]:
                    bounds += kdict[key]['bounds']
                else:
                    bounds += ((0, None),)
            elif 'bounds' in kdict[key]:
                bounds += kdict[key]['bounds']
        self.kernel_dict = kernel_dict
        # Bounds for the regularization
        bounds += (regularization_bounds,)
        self.bounds = bounds

    def _make_prediction(self, ktb, cinv, target):
        """Function to make the prediction.

        Parameters
        ----------
        ktb : array
            Covariance matrix between test and training data.
        cinv : array
            Inverted Gram matrix, covariance between training data.
        target : list
            The target values for the training data.

        Returns
        -------
        pred : list
            The predictions for the test data.
        """
        # Form list of the actual predictions.
        alpha = functools.reduce(np.dot, (cinv, target))
        pred = functools.reduce(np.dot, (ktb, alpha))

        return pred

    def _fixed_basis(self, test, train, basis, ktb, cinv, target, test_target,
                     epsilon):
        """Function to apply fixed basis.

        Returns
        -------
            Predictions gX on the residual.
        """
        data = defaultdict(list)
        # Calculate the K(X*,X*) covariance matrix.
        ktest = get_covariance(kernel_dict=self.kernel_dict, matrix1=test,
                               regularization=None,
                               log_scale=self.scale_optimizer)

        # Form H and H* matrix, multiplying X by basis.
        train_matrix = np.asarray([basis(i) for i in train])
        test_matrix = np.asarray([basis(i) for i in test])

        # Calculate R.
        r = test_matrix - ktb.dot(cinv.dot(train_matrix))

        # Calculate beta.
        b1 = np.linalg.inv(train_matrix.T.dot(cinv.dot(train_matrix)))
        b2 = np.asarray(target).dot(cinv.dot(train_matrix))
        beta = b1.dot(b2)

        # Form the covariance function based on the residual.
        covf = ktest - ktb.dot(cinv.dot(ktb.T))
        gca = train_matrix.T.dot(cinv.dot(train_matrix))
        data['g_cov'] = covf + r.dot(np.linalg.inv(gca).dot(r.T))

        # Do prediction accounting for basis.
        data['gX'] = self._make_prediction(ktb=ktb, cinv=cinv, target=target) \
            + beta.dot(r.T)

        # Calculated the error for the residual prediction on the test data.
        if test_target is not None:
            data['validation_error'] = get_error(prediction=data['gX'],
                                                 target=test_target,
                                                 epsilon=epsilon)

        return data<|MERGE_RESOLUTION|>--- conflicted
+++ resolved
@@ -175,14 +175,6 @@
             optimization.
         """
         # Get the shape of the training dataset.
-<<<<<<< HEAD
-        N_train, self.N_D = np.shape(train_fp)
-        if N_train <= 1:
-            raise AssertionError("More than 1 training examples are required.")
-        # Store the training data in the GP
-        self.train_fp = train_fp
-        self.train_target = train_target
-=======
         d, f = np.shape(train_fp)
 
         # Perform some sanity checks.
@@ -196,7 +188,6 @@
         self.train_fp = np.asarray(train_fp)
         self.train_target = np.asarray(train_target)
 
->>>>>>> a9b70131
         # Get the Gram matrix on-the-fly if none is suppiled.
         cvm = get_covariance(kernel_dict=self.kernel_dict,
                              matrix1=self.train_fp,
