--- conflicted
+++ resolved
@@ -17,15 +17,8 @@
             A kernel dictionary containing the keys 'type' and optional
             keys containing the hyperparameters of the kernel.
         N_D : none or int
-<<<<<<< HEAD
-            If the kernel needs a list of hyperparameters, an initial guess
-            for all elements in the list can be given as a float. If a float is
-            given, kdict2list will guess the lenght based on the number of
-            features in the training data.
-=======
             The number of descriptors if not specified in the kernel dict,
             by the lenght of the lists of hyperparameters.
->>>>>>> 07fa0f83
     """
     # Get the kernel type.
     ktype = str(kdict['type'])
@@ -87,15 +80,8 @@
         kernel_dict : dict
             A dictionary containing kernel dictionaries.
         N_D : int
-<<<<<<< HEAD
-            If the kernel needs a list of hyperparameters, an initial guess
-            for all elements in the list can be given as a float. If a float is
-            given, kdict2list will guess the lenght based on the number of
-            features in the training data.
-=======
             The number of descriptors if not specified in the kernel dict,
-            by the lenght of the lists of hyperparameters.
->>>>>>> 07fa0f83
+            by the length of the lists of hyperparameters.
     """
     theta = []
     for kernel_key in kernel_dict:
